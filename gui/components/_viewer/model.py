--- conflicted
+++ resolved
@@ -25,12 +25,7 @@
     def __init__(self):
         super().__init__()
         from .._layers_list import LayersList
-<<<<<<< HEAD
-        from .._control_bars import ControlBars
         from .._dims import Dims
-=======
-        from .._dimensions import Dimensions
->>>>>>> da44ef11
 
         self.events = EmitterGroup(source=self,
                                    auto_connect=True,
@@ -208,33 +203,7 @@
         """Updates the contained layers.
         """
         for layer in self.layers:
-<<<<<<< HEAD
             layer._set_view_slice(self.dims.indices)
-        self._update_status()
-
-    def _set_annotation(self, bool):
-        if bool:
-            self.annotation = True
-            self.help = 'hold <space> to pan/zoom'
-        else:
-            self.annotation = False
-            self.help = ''
-
-    def _update_active_layers(self, event):
-        from ...layers._image_layer import Image
-        from ...layers._markers_layer import Markers
-        top_markers = []
-        for i, layer in enumerate(self.layers[::-1]):
-            if layer.visible and isinstance(layer, Image):
-                top_image = len(self.layers) - 1 - i
-                break
-            elif layer.visible and isinstance(layer, Markers):
-                top_markers.append(len(self.layers) - 1 - i)
-        else:
-            top_image = None
-=======
-            layer._set_view_slice(self.dimensions.indices)
->>>>>>> da44ef11
 
     def _update_layer_selection(self, event):
         # iteration goes backwards to find top most selected layer if any
@@ -247,38 +216,11 @@
                 self.interactive = layer.interactive
                 self._top = layer
                 break
-<<<<<<< HEAD
-
-        self._active_image = top_image
-        self._visible_markers = top_markers
-        self.active_markers = active_markers
-        self.control_bars.clim_slider_update()
-
-    def _update_status(self):
-        msg = ''
-        for i in self._visible_markers:
-            layer = self.layers[i]
-            coord, value, msg = layer.get_value(self.position,
-                                                self.dims.indices)
-            if value is None:
-                pass
-            else:
-                break
         else:
-            if self._active_image is None:
-                pass
-            else:
-                layer = self.layers[self._active_image]
-                coord, value, msg = layer.get_value(self.position,
-                                                    self.dims.indices)
-        self.status = msg
-=======
-            else:
-                self._qt.control_panel.display(None)
-                self.status = 'Ready'
-                self.help = ''
-                self.cursor = 'standard'
-                self.interactive = True
-                self._top = None
-        self._canvas.native.setFocus()
->>>>>>> da44ef11
+            self._qt.control_panel.display(None)
+            self.status = 'Ready'
+            self.help = ''
+            self.cursor = 'standard'
+            self.interactive = True
+            self._top = None
+        self._canvas.native.setFocus()