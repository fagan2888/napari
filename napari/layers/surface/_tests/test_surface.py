import numpy as np
import pytest

from napari._tests.utils import check_layer_world_data_extent
from napari.layers import Surface


def test_random_surface():
    """Test instantiating Surface layer with random 2D data."""
    np.random.seed(0)
    vertices = np.random.random((10, 2))
    faces = np.random.randint(10, size=(6, 3))
    values = np.random.random(10)
    data = (vertices, faces, values)
    layer = Surface(data)
    assert layer.ndim == 2
    assert np.all([np.all(ld == d) for ld, d in zip(layer.data, data)])
    assert np.all(layer.vertices == vertices)
    assert np.all(layer.faces == faces)
    assert np.all(layer.vertex_values == values)
    assert layer._data_view.shape[1] == 2
    assert layer._view_vertex_values.ndim == 1


def test_random_3D_surface():
    """Test instantiating Surface layer with random 3D data."""
    np.random.seed(0)
    vertices = np.random.random((10, 3))
    faces = np.random.randint(10, size=(6, 3))
    values = np.random.random(10)
    data = (vertices, faces, values)
    layer = Surface(data)
    assert layer.ndim == 3
    assert np.all([np.all(ld == d) for ld, d in zip(layer.data, data)])
    assert layer._data_view.shape[1] == 2
    assert layer._view_vertex_values.ndim == 1

    layer._slice_dims(ndisplay=3)
    assert layer._data_view.shape[1] == 3
    assert layer._view_vertex_values.ndim == 1


def test_random_4D_surface():
    """Test instantiating Surface layer with random 4D data."""
    np.random.seed(0)
    vertices = np.random.random((10, 4))
    faces = np.random.randint(10, size=(6, 3))
    values = np.random.random(10)
    data = (vertices, faces, values)
    layer = Surface(data)
    assert layer.ndim == 4
    assert np.all([np.all(ld == d) for ld, d in zip(layer.data, data)])
    assert layer._data_view.shape[1] == 2
    assert layer._view_vertex_values.ndim == 1

    layer._slice_dims(ndisplay=3)
    assert layer._data_view.shape[1] == 3
    assert layer._view_vertex_values.ndim == 1


def test_random_3D_timeseries_surface():
    """Test instantiating Surface layer with random 3D timeseries data."""
    np.random.seed(0)
    vertices = np.random.random((10, 3))
    faces = np.random.randint(10, size=(6, 3))
    values = np.random.random((22, 10))
    data = (vertices, faces, values)
    layer = Surface(data)
    assert layer.ndim == 4
    assert np.all([np.all(ld == d) for ld, d in zip(layer.data, data)])
    assert layer._data_view.shape[1] == 2
    assert layer._view_vertex_values.ndim == 1
    assert layer.shape[0] == 22

    layer._slice_dims(ndisplay=3)
    assert layer._data_view.shape[1] == 3
    assert layer._view_vertex_values.ndim == 1

    # If a values axis is made to be a displayed axis then no data should be
    # shown
<<<<<<< HEAD
    layer._slice_dims(ndisplay=3, order=[3, 0, 1, 2])
=======
    with pytest.warns(UserWarning):
        layer.dims.order = [3, 0, 1, 2]
>>>>>>> 12a7c306
    assert len(layer._data_view) == 0


def test_random_3D_multitimeseries_surface():
    """Test instantiating Surface layer with random 3D multitimeseries data."""
    np.random.seed(0)
    vertices = np.random.random((10, 3))
    faces = np.random.randint(10, size=(6, 3))
    values = np.random.random((16, 22, 10))
    data = (vertices, faces, values)
    layer = Surface(data)
    assert layer.ndim == 5
    assert np.all([np.all(ld == d) for ld, d in zip(layer.data, data)])
    assert layer._data_view.shape[1] == 2
    assert layer._view_vertex_values.ndim == 1
    assert layer.shape[0] == 16
    assert layer.shape[1] == 22

    layer._slice_dims(ndisplay=3)
    assert layer._data_view.shape[1] == 3
    assert layer._view_vertex_values.ndim == 1


def test_visiblity():
    """Test setting layer visibility."""
    np.random.seed(0)
    vertices = np.random.random((10, 3))
    faces = np.random.randint(10, size=(6, 3))
    values = np.random.random(10)
    data = (vertices, faces, values)
    layer = Surface(data)
    assert layer.visible is True

    layer.visible = False
    assert layer.visible is False

    layer = Surface(data, visible=False)
    assert layer.visible is False

    layer.visible = True
    assert layer.visible is True


def test_surface_gamma():
    """Test setting gamma."""
    np.random.seed(0)
    vertices = np.random.random((10, 3))
    faces = np.random.randint(10, size=(6, 3))
    values = np.random.random(10)
    data = (vertices, faces, values)
    layer = Surface(data)
    assert layer.gamma == 1

    # Change gamma property
    gamma = 0.7
    layer.gamma = gamma
    assert layer.gamma == gamma

    # Set gamma as keyword argument
    layer = Surface(data, gamma=gamma)
    assert layer.gamma == gamma


def test_world_data_extent():
    """Test extent after applying transforms."""
    data = [(-5, 0), (0, 15), (30, 12)]
    min_val = (-5, 0)
    max_val = (30, 15)
    layer = Surface((np.array(data), np.array((0, 1, 2)), np.array((0, 0, 0))))
    extent = np.array((min_val, max_val))
    check_layer_world_data_extent(layer, extent, (3, 1), (20, 5))<|MERGE_RESOLUTION|>--- conflicted
+++ resolved
@@ -1,5 +1,4 @@
 import numpy as np
-import pytest
 
 from napari._tests.utils import check_layer_world_data_extent
 from napari.layers import Surface
@@ -78,12 +77,7 @@
 
     # If a values axis is made to be a displayed axis then no data should be
     # shown
-<<<<<<< HEAD
     layer._slice_dims(ndisplay=3, order=[3, 0, 1, 2])
-=======
-    with pytest.warns(UserWarning):
-        layer.dims.order = [3, 0, 1, 2]
->>>>>>> 12a7c306
     assert len(layer._data_view) == 0
 
 
