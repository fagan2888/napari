--- conflicted
+++ resolved
@@ -4,21 +4,10 @@
 from typing import Dict, Optional, Tuple, Union
 
 import numpy as np
-<<<<<<< HEAD
+from vispy.color import get_color_names
 
 from ...types import ValidColormapArg
-from ..utils.color_transformations import (
-    normalize_and_broadcast_colors,
-    transform_color_with_defaults,
-)
-from ...utils.colormaps import ensure_colormap, Colormap
-=======
-from vispy.color import get_color_names
-from vispy.color.colormap import Colormap
-
-from ...types import ValidColormapArg
-from ...utils.colormaps import ensure_colormap_tuple
->>>>>>> 12a7c306
+from ...utils.colormaps import Colormap, ensure_colormap
 from ...utils.colormaps.standardize_color import (
     hex_to_name,
     rgb_to_hex,
