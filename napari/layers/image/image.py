--- conflicted
+++ resolved
@@ -429,18 +429,11 @@
             image = np.max(self._data_thumbnail, axis=0)
         else:
             image = self._data_thumbnail
-<<<<<<< HEAD
-
-        image = np.clip(image, self.clim[0], self.clim[1])
-        image = image - self.clim[0]
-        color_range = self.clim[1] - self.clim[0]
-=======
         image = np.clip(
             image, self.contrast_limits[0], self.contrast_limits[1]
         )
         image = image - self.contrast_limits[0]
         color_range = self.contrast_limits[1] - self.contrast_limits[0]
->>>>>>> bdaf62a2
         if color_range != 0:
             image = image / color_range
         mapped_image = (self.colormap[1].map(image) * 255).astype('uint8')
