import dataclasses as _dc
import typing
from contextlib import contextmanager
from typing import (
    Any,
    Callable,
    ClassVar,
    Dict,
    NamedTuple,
    Optional,
    Type,
    TypeVar,
    cast,
)

import numpy as np
import toolz as tz
import typing_extensions as _te

from .event import EmitterGroup

ON_SET = "_on_{name}_set"
ON_GET = "_on_{name}_get"
C = TypeVar("C")

NO_ATTR = object()


class FrozenAttributeError(AttributeError):
    """Raised when an attempt is made to modify a frozen attribute."""

    pass


def set_with_events(self: C, name: str, value: Any) -> None:
    """Modified __setattr__ method that emits an event when set.

    Events will *only* be emitted if the ``name`` of the attribute being set
    is one of the dataclass fields (i.e. ``name in self.__annotations__``),
    and the dataclass ``__post_init__` method has already been called.

    Also looks for and calls an optional ``_on_name_set()`` method afterwards.

    Order of operations:
        1. Call the original ``__setattr__`` function to set the value
        2. Look for an ``_on_name_set`` method on the object
            a. If present, call it with the current value
            b. That method can do anything (including changing the value, or
               emitting its own events if necessary).  If changing the value,
               it should check to make sure that it is different than the
               current value before setting, or a ``RecursionError`` may occur.
            c. If that method returns ``True``. Return *without* emitting
               an event.
        3. If ``_on_name_set`` has not returned ``True``, then emit an event
           from the EventEmitter with the corresponding ``name`` in the.
           e.g. ``self.events.<name>(value=value)``.

    Parameters
    ----------
    self : C
        An instance of the decorated dataclass of Type[C]
    name : str
        The name of the attribute being set.
    value : Any
        The new value for the attribute.
    fields : set of str
        Only emit events for field names in this set.
    """
    if name not in getattr(self, 'events', {}):
        # fallback to default behavior
        object.__setattr__(self, name, value)
        return

    # grab current value
    before = getattr(self, name, NO_ATTR)
    object.__setattr__(self, name, value)

    # if custom set method `_on_<name>_set` exists, call it
    setter_method = getattr(self, ON_SET.format(name=name), None)
    if callable(setter_method):
        # the method can return True, if it wants to handle its own events
        try:
            if setter_method(getattr(self, name)):
                return
        except Exception as e:
            if before is NO_ATTR:
                object.__delattr__(self, name)
            else:
                object.__setattr__(self, name, before)
            meth_name = f"{self.__class__.__name__}.{ON_SET.format(name=name)}"
            raise type(e)(f"Error in {meth_name} (value not set): {e}")

    # if different we emit the event with new value
    after = getattr(self, name)
<<<<<<< HEAD
    if np.any(before != after):
=======
    if isinstance(before, np.ndarray) or isinstance(after, np.ndarray):
        different = np.any(before != after)
    else:
        different = before != after
    if different:
>>>>>>> 0a75b4d8
        # use gettattr again in case `_on_name_set` has modified it
        getattr(self.events, name)(value=after)  # type: ignore


def add_events_to_class(cls: Type[C]) -> Type[C]:
    """Return a new __post_init__ method wrapper with events.

    Parameters
    ----------
    cls : type
        The class being decorated as a dataclass

    Returns
    -------
    Callable[..., None]
        A modified __post_init__ method that wraps the original.
    """

    # get a handle to the original __post_init__ method if present
    orig_post_init: Callable[..., None] = getattr(cls, '__post_init__', None)

    _fields = [
        _dc._get_field(cls, name, type_)
        for name, type_ in cls.__dict__.get('__annotations__', {}).items()
    ]
    e_fields = {
        fld.name: None
        for fld in _fields
        if fld._field_type is _dc._FIELD and fld.metadata.get("events", True)
    }

    def evented_post_init(self: T, *initvars) -> None:
        # create an EmitterGroup with an EventEmitter for each field
        # in the dataclass, skip those with metadata={'events' = False}
        if hasattr(self, 'events') and isinstance(self.events, EmitterGroup):
            for em in self.events.emitters:
                e_fields.pop(em, None)
            self.events.add(**e_fields)
        else:
            self.events = EmitterGroup(
                source=self, auto_connect=False, **e_fields
            )
        # call original __post_init__
        if orig_post_init is not None:
            orig_post_init(self, *initvars)

    # modify __setattr__ with version that emits an event when setting
    setattr(cls, '__setattr__', set_with_events)
    setattr(cls, '__post_init__', evented_post_init)
    return cls


# make the actual getter/setter functions that the property will use
@tz.curry
def prop_getter(priv_name: str, fcoerce: Callable, obj) -> Any:
    # val = object.__getattribute__(obj, name)
    value = fcoerce(getattr(obj, priv_name))
    pub_name = priv_name.lstrip("_")
    getter_method = getattr(obj, ON_GET.format(name=pub_name), None)
    if callable(getter_method):
        return getter_method(value)
    return value


@tz.curry
def prop_setter(
    priv_name: str, default: Any, fcoerce: Callable, obj, value
) -> None:
    # during __init__, the dataclass will try to set the instance
    # attribute to the property itself!  So we intervene and set it
    # to the default value from the dataclass declaration
    pub_name = priv_name.lstrip("_")
    if type(value) is property:
        value = default
        # dataclasses may define attributes as field(...)
        # so we need to get the default value from the field
        if isinstance(default, _dc.Field):
            default = cast(_dc.Field, default)
            # there will only ever be default_factory OR default
            # otherwise an exception will have been raised earlier.
            if default.default_factory is not _dc.MISSING:
                value = default.default_factory()
            elif default.default is not _dc.MISSING:
                value = default.default
        # If the value is still missing, then it means that the user
        # failed to provide a required positional argument when
        # instantiating the dataclass.
        if value is _dc.MISSING:
            raise TypeError(
                "__init__() missing required "
                f"positional argument: '{pub_name}'"
            )
    setattr(obj, priv_name, fcoerce(value))


T = TypeVar("T")


class TypeGetSet(NamedTuple):
    type: Type[T]
    fget: Optional[Callable[[T], Any]]
    fset: Optional[Callable[[Any], T]]


@tz.curry
def try_coerce(func, name, value):
    if func is not None:
        try:
            return func(value)
        except Exception as e:
            raise TypeError(f"Failed to coerce value {value} in {name}: {e}")
    return value


def parse_annotated_types(cls: Type):
    out: Dict[str, TypeGetSet] = {}
    for name, typ in _te.get_type_hints(cls, include_extras=True).items():
        d = [typ, None, None]
        if _te.get_origin(typ) is _te.Annotated:
            args = _te.get_args(typ)
            d[: len(args)] = args
        d[1] = try_coerce(d[1], name)
        d[2] = try_coerce(d[2], name)
        out[name] = TypeGetSet(*d)
    return out


def convert_fields_to_properties(cls: Type[C]) -> Type[C]:
    """Convert all fields in a dataclass instance to property descriptors.

    Note: this modifies class Type[C] (the class that was decorated with
    ``@dataclass``) *after* instantiation of the class.  In other words, for a
    given field `f` on class `C`, `C.f` will *not* be a property descriptor
    until *after* C has been instantiated: `c = C()`.  (And reminder: property
    descriptors are class attributes).

    The reason for this is that dataclasses can have "default factory"
    functions that create default values for fields only during instantiation,
    and we don't want to have to recreate that logic here, (but we do need to
    know what the value of the field is).

    Parameters
    ----------
    obj : T
        An instance of class ``Type[C]`` that has been deorated as a dataclass.
    """
    from numpydoc.docscrape import ClassDoc

    # grab docstring to populate properties docs
    cls_doc = ClassDoc(cls)
    params = {p.name: p for p in cls_doc["Parameters"]}

    coerce_funcs = parse_annotated_types(cls)
    # loop through annotated members of the glass
    for name, type_ in list(cls.__dict__.get('__annotations__', {}).items()):
        # ClassVar and InitVar types are exempt from dataclasses and properties
        # https://docs.python.org/3/library/dataclasses.html#class-variables
        # TODO: private methods !
        if _dc._is_classvar(type_, typing) or _dc._is_initvar(type_, _dc):
            continue
        private_name = f"_{name}"
        # store the original value for the property
        default = getattr(cls, name, _dc.MISSING)

        # add the private_name as a ClassVar annotation on the original class
        # (annotations of type ClassVar are ignored by the dataclass)
        # `self.x` is the property, `self._x` contains the data
        cls.__annotations__[private_name] = ClassVar[type_]

        fget = prop_getter(private_name, coerce_funcs.get(name).fget)
        fset = prop_setter(private_name, default, coerce_funcs.get(name).fset)
        # bring the docstring from the class to the property
        doc = None
        if name in params:
            param = params[name]
            doc = "\n".join(param.desc)
            # TODO: could compare param.type to field.type here for consistency
            # alternatively, we may just want to use pydantic for type
            # validation.

        # create the actual property descriptor
        prop = property(fget=fget, fset=fset, fdel=None, doc=doc)
        setattr(cls, name, prop)
    return cls


class Property:
    """Declare a dataclass field as a property with getter/setter functions"""

    def __new__(cls, *args, **kwargs):
        raise TypeError("Type Property cannot be instantiated")

    def __init_subclass__(cls, *args, **kwargs):
        raise TypeError(f"Cannot subclass {cls.__module__}.Property")

    @_te._tp_cache
    def __class_getitem__(cls, params):
        if not isinstance(params, tuple) or not (1 < len(params) < 4):
            raise TypeError(
                "Property[...] should be used with exactly two or three "
                "arguments (a type, a getter, and an optional setter)"
            )
        msg = "Property[T, ...]: T must be a type."
        origin = typing._type_check(params[0], msg)
        if params[1] is not None and not callable(params[1]):
            raise TypeError(f"Property getter not callable: {params[1]}")
        if len(params) > 2:
            if params[2] is not None and not callable(params[2]):
                raise TypeError(f"Property getter not callable: {params[1]}")
        metadata = tuple(params[1:])
        return _te._AnnotatedAlias(origin, metadata)


@contextmanager
def stripped_annotated_types(cls):
    """temporarily strip Annotated types (for cleaner function signatures)."""
    original_annotations = cls.__annotations__
    cls.__annotations__ = {
        n: _te._strip_annotations(t) for n, t in original_annotations.items()
    }
    yield
    cls.__annotations__ = original_annotations


@tz.curry
def dataclass(
    cls: Type[C],
    *,
    init: bool = True,
    repr: bool = True,
    eq: bool = True,
    order: bool = False,
    unsafe_hash: bool = False,
    frozen: bool = False,
    events: bool = False,
    properties: bool = False,
) -> Type[C]:
    """Enhanced dataclass decorator with events and property descriptors.

    Examines PEP 526 __annotations__ to determine fields.  Fields are defined
    as class attributes with a type annotation.  Everything but ``events`` and
    ``properties`` are defined on the builtin dataclass decorator.

    Parameters
    ----------
    cls : Type[C]
        [description]
    init : bool, optional
        If  true, an __init__() method is added to the class, by default True
    repr : bool, optional
        If true, a __repr__() method is added, by default True
    eq : bool, optional
        [description], by default True
    order : bool, optional
        If true, rich comparison dunder methods are added, by default False
    unsafe_hash : bool, optional
        If true, a __hash__() method function is added, by default False
    frozen : bool, optional
        If true, fields may not be assigned to after instance creation, by
        default False
    events : bool, optional
        If true, an ``EmmitterGroup`` instance is added as attribute "events".
        Events will be emitted each time one of the dataclass fields are
        altered, by default False
    properties : bool, optional
        If true, field attributes will be converted to property descriptors.
        If the class has a class docstring in numpydocs format, docs for each
        property will be taken from the ``Parameters`` section for the
        corresponding parameter, by default False

    Returns
    -------
    decorated class
        Returns the same class as was passed in, with dunder methods
        added based on the fields defined in the class.

    Raises
    ------
    ValueError
        If both ``properties`` and ``frozen`` are True
    """

    if frozen and (events or properties):
        raise ValueError(
            "`frozen=True` is incompatible `properties=True` or `events=True`"
        )

    # TODO: currently, events must be process first here, otherwise
    # metada={'events':False} does not work... but that should be fixed.
    if events:
        # create a modified __post_init__ method that creates an EmitterGroup
        cls = add_events_to_class(cls)

    # if neither events or properties are True, this function is exactly like
    # the builtin `dataclasses.dataclass`
    with stripped_annotated_types(cls):
        # TODO: don't use private
        cls = _dc._process_class(
            cls, init, repr, eq, order, unsafe_hash, frozen
        )

    # XXX: Open question: should properties=True make ALL fields properties?
    # or should we declare that on each one...
    if properties:
        # convert public dataclass fields to properties
        cls = convert_fields_to_properties(cls)
    setattr(cls, '_get_state', _get_state)
    return cls


def _get_state(self):
    """Get dictionary of dataclass fiels."""
    return _dc.asdict(self)<|MERGE_RESOLUTION|>--- conflicted
+++ resolved
@@ -92,15 +92,11 @@
 
     # if different we emit the event with new value
     after = getattr(self, name)
-<<<<<<< HEAD
-    if np.any(before != after):
-=======
     if isinstance(before, np.ndarray) or isinstance(after, np.ndarray):
         different = np.any(before != after)
     else:
         different = before != after
     if different:
->>>>>>> 0a75b4d8
         # use gettattr again in case `_on_name_set` has modified it
         getattr(self.events, name)(value=after)  # type: ignore
 
