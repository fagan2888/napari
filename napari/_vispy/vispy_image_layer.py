--- conflicted
+++ resolved
@@ -1,12 +1,7 @@
 import warnings
-<<<<<<< HEAD
+
+import numpy as np
 from vispy.color import Colormap
-from .image import Image as ImageNode
-from .volume import Volume as VolumeNode
-=======
-
->>>>>>> 12a7c306
-import numpy as np
 
 from .image import Image as ImageNode
 from .vispy_base_layer import VispyBaseLayer
