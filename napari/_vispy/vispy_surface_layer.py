import numpy as np
from vispy.color import Colormap as VispyColormap
from vispy.scene.visuals import Mesh

from .vispy_base_layer import VispyBaseLayer


class VispySurfaceLayer(VispyBaseLayer):
    """Vispy view for the surface layer.

    View is based on the vispy mesh node and uses default values for
    lighting direction and lighting color. More information can be found
    here https://github.com/vispy/vispy/blob/master/vispy/visuals/mesh.py
    """

    def __init__(self, layer):
        node = Mesh()

        super().__init__(layer, node)

        self.layer.events.colormap.connect(self._on_colormap_change)
        self.layer.events.contrast_limits.connect(
            self._on_contrast_limits_change
        )
        self.layer.events.gamma.connect(self._on_gamma_change)

        self.reset()
        self._on_data_change()

    def _on_data_change(self, event=None):
        if len(self.layer._data_view) == 0 or len(self.layer._view_faces) == 0:
            vertices = None
            faces = None
            vertex_values = np.array([0])
        else:
            # Offsetting so pixels now centered
            vertices = self.layer._data_view[:, ::-1] + 0.5
            faces = self.layer._view_faces
            vertex_values = self.layer._view_vertex_values

        if (
            vertices is not None
            and self.layer._dims.ndisplay == 3
            and self.layer._dims.ndim == 2
        ):
            vertices = np.pad(vertices, ((0, 0), (0, 1)))
        self.node.set_data(
            vertices=vertices, faces=faces, vertex_values=vertex_values
        )
        self.node.update()
        # Call to update order of translation values with new dims:
        self._on_scale_change()
        self._on_translate_change()

    def _on_colormap_change(self, event=None):
        if self.layer.gamma != 1:
            # when gamma!=1, we instantiate a new colormap with 256 control
            # points from 0-1
<<<<<<< HEAD
            cmap = Colormap(cmap[np.linspace(0, 1, 256) ** self.layer.gamma])
        if self.layer._dims.ndisplay == 3:
=======
            colors = self.layer.colormap.map(
                np.linspace(0, 1, 256) ** self.layer.gamma
            )
            cmap = VispyColormap(colors)
        else:
            cmap = VispyColormap(*self.layer.colormap)
        if self.layer.dims.ndisplay == 3:
>>>>>>> 67eb6908
            self.node.view_program['texture2D_LUT'] = (
                cmap.texture_lut() if (hasattr(cmap, 'texture_lut')) else None
            )
        self.node.cmap = cmap

    def _on_contrast_limits_change(self, event=None):
        self.node.clim = self.layer.contrast_limits

    def _on_gamma_change(self, event=None):
        self._on_colormap_change()

    def reset(self, event=None):
        self._reset_base()
        self._on_colormap_change()
        self._on_contrast_limits_change()<|MERGE_RESOLUTION|>--- conflicted
+++ resolved
@@ -56,18 +56,13 @@
         if self.layer.gamma != 1:
             # when gamma!=1, we instantiate a new colormap with 256 control
             # points from 0-1
-<<<<<<< HEAD
-            cmap = Colormap(cmap[np.linspace(0, 1, 256) ** self.layer.gamma])
-        if self.layer._dims.ndisplay == 3:
-=======
             colors = self.layer.colormap.map(
                 np.linspace(0, 1, 256) ** self.layer.gamma
             )
             cmap = VispyColormap(colors)
         else:
             cmap = VispyColormap(*self.layer.colormap)
-        if self.layer.dims.ndisplay == 3:
->>>>>>> 67eb6908
+        if self.layer._dims.ndisplay == 3:
             self.node.view_program['texture2D_LUT'] = (
                 cmap.texture_lut() if (hasattr(cmap, 'texture_lut')) else None
             )
