--- conflicted
+++ resolved
@@ -1,17 +1,6 @@
-<<<<<<< HEAD
 from ..layers import Labels
 from .vispy_image_layer import VispyImageLayer
-=======
-from vispy.scene.visuals import Image as ImageNode
-from .vispy_base_layer import VispyBaseLayer
 
 
-class VispyLabelsLayer(VispyBaseLayer):
-    def __init__(self, layer):
-        node = ImageNode(None, method='auto')
-        super().__init__(layer, node)
->>>>>>> 825a52f8
-
-
-class VispyLabelsLayer(VispyImageLayer, layer=Labels):
+class VispyLabelsLayer(VispyImageLayer):
     pass