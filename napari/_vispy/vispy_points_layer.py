--- conflicted
+++ resolved
@@ -16,7 +16,7 @@
         # Lines: The lines of the interaction box used for highlights.
         # Markers: The the outlines for each point used for highlights.
         # Markers: The actual markers of each point.
-        node = Compound([Markers(), Markers(), Line()])
+        node = Compound([Markers(), Markers(), Line(), Text()])
 
         super().__init__(layer, node)
 
@@ -30,32 +30,7 @@
         self.layer.events.highlight.connect(self._on_highlight_change)
         self._on_data_change()
 
-<<<<<<< HEAD
     def _on_data_change(self, event=None):
-=======
-    def _on_display_change(self):
-        parent = self.node.parent
-        self.node.transforms = ChainTransform()
-        self.node.parent = None
-
-        if self.layer.dims.ndisplay == 2:
-            self.node = Compound([Markers(), Markers(), Line(), Text()])
-        else:
-            self.node = Compound([Markers(), Markers(), Text()])
-        self.node.parent = parent
-        self._reset_base()
-
-    def _on_data_change(self, event=None):
-        # Check if ndisplay has changed current node type needs updating
-        if (
-            self.layer.dims.ndisplay == 3 and len(self.node._subvisuals) != 3
-        ) or (
-            self.layer.dims.ndisplay == 2 and len(self.node._subvisuals) != 4
-        ):
-            self._on_display_change()
-            self._on_highlight_change()
-
->>>>>>> ba705e39
         if len(self.layer._indices_view) > 0:
             edge_color = self.layer._view_edge_color
             face_color = self.layer._view_face_color
