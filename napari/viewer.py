<<<<<<< HEAD
=======
from os.path import dirname, join

from qtpy.QtGui import QIcon
>>>>>>> 53d95988
from qtpy.QtWidgets import QApplication

from napari._qt.qt_update_ui import QtUpdateUI

from ._qt.qt_main_window import Window
from ._qt.qt_viewer import QtViewer
from .components import ViewerModel
from ._dask import DaskRemoteViewer


class Viewer(ViewerModel):
    """Napari ndarray viewer.

    Parameters
    ----------
    title : string
        The title of the viewer window.
    ndisplay : {2, 3}
        Number of displayed dimensions.
    order : tuple of int
        Order in which dimensions are displayed where the last two or last
        three dimensions correspond to row x column or plane x row x column if
        ndisplay is 2 or 3.
    axis_labels : list of str
        Dimension names.
    """

    def __init__(
<<<<<<< HEAD
        self,
        title='napari',
        ndisplay=2,
        order=None,
        is_remote=False,
        address=None,
    ):
        super().__init__(title=title, ndisplay=ndisplay, order=order)
        self.is_remote = is_remote
        self.address = address

        if self.is_remote is False:
            # If not remote create and connect to a window
            # instance() returns the singleton instance if it exists, or None
            app = QApplication.instance()
            # if None, raise a RuntimeError with the appropriate message
            if app is None:
                message = (
                    "napari requires a Qt event loop to run. To create one, "
                    "try one of the following: \n"
                    "  - use the `napari.gui_qt()` context manager. See "
                    "https://github.com/napari/napari/tree/master/examples for"
                    " usage examples.\n"
                    "  - In IPython or a local Jupyter instance, use the "
                    "`%gui qt` magic command.\n"
                    "  - Launch IPython with the option `--gui=qt`.\n"
                    "  - (recommended) in your IPython configuration file, add"
                    " or uncomment the line `c.TerminalIPythonApp.gui = 'qt'`."
                    " Then, restart IPython."
                )
                raise RuntimeError(message)
            qt_viewer = QtViewer(self)
            self.window = Window(qt_viewer)
            self.screenshot = self.window.qt_viewer.screenshot
            self.update_console = self.window.qt_viewer.console.push
        else:
            app = None

        if self.address is not None:
            self.remote = DaskRemoteViewer(self, self.address, qapp=app)
=======
        self, title='napari', ndisplay=2, order=None, axis_labels=None
    ):
        # instance() returns the singleton instance if it exists, or None
        app = QApplication.instance()
        # if None, raise a RuntimeError with the appropriate message
        if app is None:
            message = (
                "napari requires a Qt event loop to run. To create one, "
                "try one of the following: \n"
                "  - use the `napari.gui_qt()` context manager. See "
                "https://github.com/napari/napari/tree/master/examples for"
                " usage examples.\n"
                "  - In IPython or a local Jupyter instance, use the "
                "`%gui qt` magic command.\n"
                "  - Launch IPython with the option `--gui=qt`.\n"
                "  - (recommended) in your IPython configuration file, add"
                " or uncomment the line `c.TerminalIPythonApp.gui = 'qt'`."
                " Then, restart IPython."
            )
            raise RuntimeError(message)

        logopath = join(dirname(__file__), 'resources', 'logo.png')
        app.setWindowIcon(QIcon(logopath))

        super().__init__(
            title=title,
            ndisplay=ndisplay,
            order=order,
            axis_labels=axis_labels,
        )
        qt_viewer = QtViewer(self)
        self.window = Window(qt_viewer)
        self.update_console = self.window.qt_viewer.console.push

    def screenshot(self, with_viewer=False):
        """Take currently displayed screen and convert to an image array.

        Parameters
        ----------
        with_viewer : bool
            If True includes the napari viewer, otherwise just includes the
            canvas.

        Returns
        -------
        image : array
            Numpy array of type ubyte and shape (h, w, 4). Index [0, 0] is the
            upper-left corner of the rendered region.
        """
        if with_viewer:
            image = self.window.screenshot()
        else:
            image = self.window.qt_viewer.screenshot()
        return image

    def update(self, func, *args, **kwargs):
        t = QtUpdateUI(func, *args, **kwargs)
        self.window.qt_viewer.pool.start(t)
        return self.window.qt_viewer.pool  # returns threadpool object
>>>>>>> 53d95988
<|MERGE_RESOLUTION|>--- conflicted
+++ resolved
@@ -1,9 +1,6 @@
-<<<<<<< HEAD
-=======
 from os.path import dirname, join
 
 from qtpy.QtGui import QIcon
->>>>>>> 53d95988
 from qtpy.QtWidgets import QApplication
 
 from napari._qt.qt_update_ui import QtUpdateUI
@@ -32,15 +29,14 @@
     """
 
     def __init__(
-<<<<<<< HEAD
         self,
         title='napari',
         ndisplay=2,
         order=None,
+        axis_labels=None,
         is_remote=False,
         address=None,
     ):
-        super().__init__(title=title, ndisplay=ndisplay, order=order)
         self.is_remote = is_remote
         self.address = address
 
@@ -64,49 +60,22 @@
                     " Then, restart IPython."
                 )
                 raise RuntimeError(message)
+
+            logopath = join(dirname(__file__), 'resources', 'logo.png')
+            app.setWindowIcon(QIcon(logopath))
+
+            super().__init__(title=title, ndisplay=ndisplay, order=order)
+
             qt_viewer = QtViewer(self)
             self.window = Window(qt_viewer)
             self.screenshot = self.window.qt_viewer.screenshot
             self.update_console = self.window.qt_viewer.console.push
         else:
+            super().__init__(title=title, ndisplay=ndisplay, order=order)
             app = None
 
         if self.address is not None:
             self.remote = DaskRemoteViewer(self, self.address, qapp=app)
-=======
-        self, title='napari', ndisplay=2, order=None, axis_labels=None
-    ):
-        # instance() returns the singleton instance if it exists, or None
-        app = QApplication.instance()
-        # if None, raise a RuntimeError with the appropriate message
-        if app is None:
-            message = (
-                "napari requires a Qt event loop to run. To create one, "
-                "try one of the following: \n"
-                "  - use the `napari.gui_qt()` context manager. See "
-                "https://github.com/napari/napari/tree/master/examples for"
-                " usage examples.\n"
-                "  - In IPython or a local Jupyter instance, use the "
-                "`%gui qt` magic command.\n"
-                "  - Launch IPython with the option `--gui=qt`.\n"
-                "  - (recommended) in your IPython configuration file, add"
-                " or uncomment the line `c.TerminalIPythonApp.gui = 'qt'`."
-                " Then, restart IPython."
-            )
-            raise RuntimeError(message)
-
-        logopath = join(dirname(__file__), 'resources', 'logo.png')
-        app.setWindowIcon(QIcon(logopath))
-
-        super().__init__(
-            title=title,
-            ndisplay=ndisplay,
-            order=order,
-            axis_labels=axis_labels,
-        )
-        qt_viewer = QtViewer(self)
-        self.window = Window(qt_viewer)
-        self.update_console = self.window.qt_viewer.console.push
 
     def screenshot(self, with_viewer=False):
         """Take currently displayed screen and convert to an image array.
@@ -123,6 +92,9 @@
             Numpy array of type ubyte and shape (h, w, 4). Index [0, 0] is the
             upper-left corner of the rendered region.
         """
+        if self.is_remote:
+            return None
+
         if with_viewer:
             image = self.window.screenshot()
         else:
@@ -130,7 +102,9 @@
         return image
 
     def update(self, func, *args, **kwargs):
+        if self.is_remote:
+            return None
+
         t = QtUpdateUI(func, *args, **kwargs)
         self.window.qt_viewer.pool.start(t)
-        return self.window.qt_viewer.pool  # returns threadpool object
->>>>>>> 53d95988
+        return self.window.qt_viewer.pool  # returns threadpool object