--- conflicted
+++ resolved
@@ -1,23 +1,13 @@
 from qtpy.QtCore import Qt
-<<<<<<< HEAD
-from qtpy.QtGui import QImage, QPixmap
 from qtpy.QtWidgets import (
     QSlider,
-    QLineEdit,
     QGridLayout,
     QFrame,
-    QLabel,
-    QVBoxLayout,
+    QComboBox,
+    QLineEdit,
     QCheckBox,
-    QComboBox,
-    QHBoxLayout,
-    QPushButton,
 )
-import inspect
-=======
-from qtpy.QtWidgets import QSlider, QGridLayout, QFrame, QComboBox
 
->>>>>>> 708271c4
 from ...layers.base._constants import Blending
 
 
