--- conflicted
+++ resolved
@@ -13,21 +13,7 @@
 
 class QtAboutKeybindings(QDialog):
 
-<<<<<<< HEAD
-    @staticmethod
-    def showAbout(qt_viewer):
-        d = QDialog()
-        d.setObjectName('AboutKeybindings')
-        d.setStyleSheet(qt_viewer.styleSheet())
-        d.setWindowTitle('Keybindings')
-        qt_viewer._about_keybindings = QtAboutKeybindings(qt_viewer.viewer, d)
-        d.show()
-        d.setWindowModality(Qt.NonModal)
-        d.setSizePolicy(QSizePolicy.Expanding, QSizePolicy.Expanding)
-        qt_viewer._about_keybindings_dialog = d
-=======
     ALL_ACTIVE_KEYBINDINGS = 'All active keybindings'
->>>>>>> a166f311
 
     def __init__(self, viewer):
         super().__init__()
