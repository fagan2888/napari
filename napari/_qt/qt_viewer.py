--- conflicted
+++ resolved
@@ -1,10 +1,5 @@
+import sys
 import os.path
-<<<<<<< HEAD
-from glob import glob
-import numpy as np
-import sys
-=======
->>>>>>> 0ecabaeb
 import inspect
 from pathlib import Path
 
