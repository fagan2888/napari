import os.path
from glob import glob
import inspect
from pathlib import Path

from qtpy.QtCore import QCoreApplication, Qt, QSize
from qtpy.QtWidgets import QWidget, QVBoxLayout, QSplitter, QFileDialog
from qtpy.QtGui import QCursor, QPixmap
<<<<<<< HEAD
from vispy.scene import SceneCanvas, PanZoomCamera, TurntableCamera
=======
from qtpy import API_NAME
from vispy.scene import SceneCanvas, PanZoomCamera
from vispy.app import use_app
>>>>>>> df307588

from .qt_dims import QtDims
from .qt_layerlist import QtLayerList
from ..resources import resources_dir
from ..util.io import read, load_numpy_array
from ..util.misc import is_multichannel
from ..util.theme import template
from ..util.keybindings import components_to_key_combo

from .qt_controls import QtControls
from .qt_layer_buttons import QtLayersButtons
from napari._vispy.scene.visuals import XYZAxis
from vispy.visuals.transforms import STTransform


# set vispy application to the appropriate qt backend
use_app(API_NAME)


class QtViewer(QSplitter):
    with open(os.path.join(resources_dir, 'stylesheet.qss'), 'r') as f:
        raw_stylesheet = f.read()

    def __init__(self, viewer):
        super().__init__()

        QCoreApplication.setAttribute(
            Qt.AA_UseStyleSheetPropagationInWidgetStyles, True
        )

        self.viewer = viewer
        self.axis = None
        self.dims = QtDims(self.viewer.dims)

        self.canvas = SceneCanvas(keys=None, vsync=True)
        self.canvas.native.setMinimumSize(QSize(100, 100))

        self.canvas.connect(self.on_mouse_move)
        self.canvas.connect(self.on_mouse_press)
        self.canvas.connect(self.on_mouse_release)
        self.canvas.connect(self.on_key_press)
        self.canvas.connect(self.on_key_release)
        self.canvas.connect(self.on_draw)

        self.view = self.canvas.central_widget.add_view()

        # Set 2D camera (the camera will scale to the contents in the scene)
        self.view.camera = PanZoomCamera(aspect=1, name="PanZoomCamera")
        # flip y-axis to have correct alignment
        self.view.camera.flip = (0, 1, 0)
        self.view.camera.set_range()
        self.view.camera.viewbox_key_event = viewbox_key_event

        # TO DO: Remove
        self.viewer._view = self.view

        viewer.camera = self.view.camera

        center = QWidget()
        center_layout = QVBoxLayout()
        center_layout.setContentsMargins(15, 20, 15, 10)
        center_layout.addWidget(self.canvas.native)
        center_layout.addWidget(self.dims)
        center.setLayout(center_layout)

        # Add controls, center, and layerlist
        self.control_panel = QtControls(viewer)
        self.addWidget(self.control_panel)
        self.addWidget(center)

        right = QWidget()
        right_layout = QVBoxLayout()
        self.layers = QtLayerList(self.viewer.layers)
        right_layout.addWidget(self.layers)
        self.buttons = QtLayersButtons(viewer)
        right_layout.addWidget(self.buttons)
        right.setLayout(right_layout)
        right.setMinimumSize(QSize(308, 250))
        self.addWidget(right)

        self._last_visited_dir = str(Path.home())

        self._cursors = {
            'disabled': QCursor(
                QPixmap(':/icons/cursor/cursor_disabled.png').scaled(20, 20)
            ),
            'cross': Qt.CrossCursor,
            'forbidden': Qt.ForbiddenCursor,
            'pointing': Qt.PointingHandCursor,
            'standard': QCursor(),
        }

        self._update_palette(viewer.palette)

        self._key_release_generators = {}

        self.viewer.events.interactive.connect(self._on_interactive)
        self.viewer.events.cursor.connect(self._on_cursor)
        self.viewer.events.reset_view.connect(self._on_reset_view)
        self.viewer.events.palette.connect(
            lambda event: self._update_palette(event.palette)
        )
        self.viewer.layers.events.reordered.connect(self._update_canvas)

        self.setAcceptDrops(True)

    def screenshot(self, region=None, size=None, bgcolor=None):
        """Render the scene to an offscreen buffer and return the image array.

        Parameters
        ----------
        region : tuple | None
            Specifies the region of the canvas to render. Format is
            (x, y, w, h). By default, the entire canvas is rendered.
        size : tuple | None
            Specifies the size of the image array to return. If no size is
            given, then the size of the *region* is used, multiplied by the
            pixel scaling factor of the canvas (see `pixel_scale`). This
            argument allows the scene to be rendered at resolutions different
            from the native canvas resolution.
        bgcolor : instance of Color | None
            The background color to use.

        Returns
        -------
        image : array
            Numpy array of type ubyte and shape (h, w, 4). Index [0, 0] is the
            upper-left corner of the rendered region.
        """
        return self.canvas.render(region, size, bgcolor)

    def _on_interactive(self, event):
        self.view.interactive = self.viewer.interactive

    def _on_cursor(self, event):
        cursor = self.viewer.cursor
        size = self.viewer.cursor_size
        if cursor == 'square':
            if size < 10 or size > 300:
                q_cursor = self._cursors['cross']
            else:
                q_cursor = QCursor(
                    QPixmap(':/icons/cursor/cursor_square.png').scaledToHeight(
                        size
                    )
                )
        else:
            q_cursor = self._cursors[cursor]
        self.canvas.native.setCursor(q_cursor)

    def _on_reset_view(self, event):
        self.view.camera.rect = event.viewbox

    def _update_canvas(self, event):
        """Clears draw order and refreshes canvas. Usefeul for when layers are
        reoredered.
        """
        self.canvas._draw_order.clear()
        self.canvas.update()

    def _update_palette(self, palette):
        # template and apply the primary stylesheet
        themed_stylesheet = template(self.raw_stylesheet, **palette)
        self.setStyleSheet(themed_stylesheet)

    def on_mouse_move(self, event):
        """Called whenever mouse moves over canvas.
        when axis is not None and the camera is turntable, on moving the mouse
        one can rotate around the vertical axes.
        """
        layer = self.viewer.active_layer
        if (
            self.axis is not None
            and self.view.camera.name == "TurntableCamera"
        ):
            self.axis.transform.reset()

            self.axis.transform.rotate(self.view.camera.roll, (0, 0, 1))
            self.axis.transform.rotate(self.view.camera.elevation, (1, 0, 0))
            self.axis.transform.rotate(self.view.camera.azimuth, (0, 1, 0))

            self.axis.transform.scale((50, 50, 0.001))
            self.axis.transform.translate((50.0, 50.0))
            self.axis.update()

        if layer is not None:
            layer.on_mouse_move(event)

    def on_mouse_press(self, event):
        """Called whenever mouse pressed in canvas.
        """
        layer = self.viewer.active_layer
        if layer is not None:
            layer.on_mouse_press(event)

    def on_mouse_release(self, event):
        """Called whenever mouse released in canvas.
        """
        layer = self.viewer.active_layer
        if layer is not None:
            layer.on_mouse_release(event)

    def on_key_press(self, event):
        """Called whenever key pressed in canvas.
        """
        if event.native.isAutoRepeat() or event.key is None:
            return

        comb = components_to_key_combo(event.key.name, event.modifiers)

        layer = self.viewer.active_layer

        # TODO: remove me once keybinding system converted
        if layer is not None:
            layer.on_key_press(event)

        if layer is not None and comb in layer.keymap:
            parent = layer
        elif comb in self.viewer.keymap:
            parent = self.viewer
        else:
            return

        func = parent.keymap[comb]
        gen = func(parent)

        if inspect.isgeneratorfunction(func):
            try:
                next(gen)
            except StopIteration:  # only one statement
                pass
            else:
                self._key_release_generators[event.key] = gen

    def on_key_release(self, event):
        """Called whenever key released in canvas.
        """
        try:
            next(self._key_release_generators[event.key])
        except (KeyError, StopIteration):
            pass

        # TODO: remove me once keybinding system converted
        layer = self.viewer.active_layer
        if layer is not None:
            layer.on_key_release(event)

    def on_draw(self, event):
        """Called whenever drawn in canvas. Called for all layers, not just top
        """
        for layer in self.viewer.layers:
            layer.on_draw(event)

    def dragEnterEvent(self, event):
        if event.mimeData().hasUrls():
            event.accept()
        else:
            event.ignore()

    def _open_files(self):
        """Adds files from the menubar."""
        filenames, _ = QFileDialog.getOpenFileNames(
            parent=self,
            caption='Select image(s).../volume(npy or npz files)',
            directory=self._last_visited_dir,  # home dir by default
        )
        self._add_files(filenames)

    def dropEvent(self, event):
        """Add local files and web URLS with drag and drop."""
        filenames = []
        for url in event.mimeData().urls():
            path = url.toString()
            if os.path.isfile(path):
                filenames.append(path)
            elif os.path.isdir(path):
                filenames = filenames + list(glob(os.path.join(path, '*')))
            else:
                filenames.append(path)
        self._add_files(filenames)

    def _add_files(self, filenames):
        """Adds an image/volume layer to the viewer.

        Whether the image is multichannel is determined by
        :func:`napari.util.misc.is_multichannel`.

        If multiple images are selected, they are stacked along the 0th
        axis.

        If there is only 1 filename opened and it is a 3D numpy array saved
        in either npy or npz format, a Volume layer is added and the camera is
        changed to a 3D camera called TurntableCamera.

        TODO Add event to switch between 3 kinds of cameras that vispy offers

        Parameters
        -------
        filenames : list
            List of filenames to be opened
        """

        if len(filenames) == 1 and (
            filenames[0].endswith(".npy") or filenames[0].endswith(".npz")
        ):
            volume = load_numpy_array(filenames[0])

            # Create an XYZaxis visual
            self.axis = XYZAxis(parent=self.view)
            self.axis.transform = STTransform(
                translate=(50, 50), scale=(50, 50, 50, 1)
            ).as_matrix()

            # Set a 3D camera
            self.view.camera = TurntableCamera(name="TurntableCamera")
            # flip y-axis to have correct alignment
            self.view.camera.flip = (0, 1, 0)
            self.view.camera.set_range()
            self.view.camera.viewbox_key_event = viewbox_key_event

            # TO DO: Remove
            self.viewer._view = self.view

            self.viewer.add_volume(
                volume, multichannel=is_multichannel(volume.shape)
            )

            self._last_visited_dir = os.path.dirname(filenames[0])

        elif len(filenames) > 0:
            image = read(filenames)
            self.viewer.add_image(
                image, multichannel=is_multichannel(image.shape)
            )
            self._last_visited_dir = os.path.dirname(filenames[0])


def viewbox_key_event(event):
    """ViewBox key event handler
    Parameters
    ----------
    event : instance of Event
        The event.
    """
    return<|MERGE_RESOLUTION|>--- conflicted
+++ resolved
@@ -6,13 +6,9 @@
 from qtpy.QtCore import QCoreApplication, Qt, QSize
 from qtpy.QtWidgets import QWidget, QVBoxLayout, QSplitter, QFileDialog
 from qtpy.QtGui import QCursor, QPixmap
-<<<<<<< HEAD
 from vispy.scene import SceneCanvas, PanZoomCamera, TurntableCamera
-=======
 from qtpy import API_NAME
-from vispy.scene import SceneCanvas, PanZoomCamera
 from vispy.app import use_app
->>>>>>> df307588
 
 from .qt_dims import QtDims
 from .qt_layerlist import QtLayerList
@@ -24,7 +20,7 @@
 
 from .qt_controls import QtControls
 from .qt_layer_buttons import QtLayersButtons
-from napari._vispy.scene.visuals import XYZAxis
+from vispy.scene.visuals import XYZAxis
 from vispy.visuals.transforms import STTransform
 
 
@@ -58,17 +54,7 @@
         self.canvas.connect(self.on_draw)
 
         self.view = self.canvas.central_widget.add_view()
-
-        # Set 2D camera (the camera will scale to the contents in the scene)
-        self.view.camera = PanZoomCamera(aspect=1, name="PanZoomCamera")
-        # flip y-axis to have correct alignment
-        self.view.camera.flip = (0, 1, 0)
-        self.view.camera.set_range()
-        self.view.camera.viewbox_key_event = viewbox_key_event
-
-        # TO DO: Remove
-        self.viewer._view = self.view
-
+        self.set_camera()
         viewer.camera = self.view.camera
 
         center = QWidget()
@@ -118,6 +104,28 @@
         self.viewer.layers.events.reordered.connect(self._update_canvas)
 
         self.setAcceptDrops(True)
+
+    def set_camera(self):
+
+        if sum(self.viewer.dims.display) != 0:
+            # Set a 3D camera
+            self.view.camera = TurntableCamera(name="TurntableCamera")
+            # Create an XYZaxis visual
+            self.axis = XYZAxis(parent=self.view)
+            self.axis.transform = STTransform(
+                translate=(50, 50), scale=(50, 50, 50, 1)
+            ).as_matrix()
+        else:
+            # Set 2D camera (the camera will scale to the contents in the scene)
+            self.view.camera = PanZoomCamera(aspect=1, name="PanZoomCamera")
+
+        # flip y-axis to have correct alignment
+        self.view.camera.flip = (0, 1, 0)
+        self.view.camera.set_range()
+        self.view.camera.viewbox_key_event = viewbox_key_event
+
+        # TO DO: Remove
+        self.viewer._view = self.view
 
     def screenshot(self, region=None, size=None, bgcolor=None):
         """Render the scene to an offscreen buffer and return the image array.
@@ -300,54 +308,22 @@
         Whether the image is multichannel is determined by
         :func:`napari.util.misc.is_multichannel`.
 
-        If multiple images are selected, they are stacked along the 0th
-        axis.
-
-        If there is only 1 filename opened and it is a 3D numpy array saved
-        in either npy or npz format, a Volume layer is added and the camera is
-        changed to a 3D camera called TurntableCamera.
-
-        TODO Add event to switch between 3 kinds of cameras that vispy offers
-
         Parameters
         -------
         filenames : list
             List of filenames to be opened
         """
-
-        if len(filenames) == 1 and (
-            filenames[0].endswith(".npy") or filenames[0].endswith(".npz")
-        ):
-            volume = load_numpy_array(filenames[0])
-
-            # Create an XYZaxis visual
-            self.axis = XYZAxis(parent=self.view)
-            self.axis.transform = STTransform(
-                translate=(50, 50), scale=(50, 50, 50, 1)
-            ).as_matrix()
-
-            # Set a 3D camera
-            self.view.camera = TurntableCamera(name="TurntableCamera")
-            # flip y-axis to have correct alignment
-            self.view.camera.flip = (0, 1, 0)
-            self.view.camera.set_range()
-            self.view.camera.viewbox_key_event = viewbox_key_event
-
-            # TO DO: Remove
-            self.viewer._view = self.view
-
-            self.viewer.add_volume(
-                volume, multichannel=is_multichannel(volume.shape)
-            )
-
-            self._last_visited_dir = os.path.dirname(filenames[0])
-
-        elif len(filenames) > 0:
-            image = read(filenames)
+        image = read(filenames)
+        if len(filenames) == 1:
             self.viewer.add_image(
                 image, multichannel=is_multichannel(image.shape)
             )
-            self._last_visited_dir = os.path.dirname(filenames[0])
+        elif len(filenames) > 1:
+            self.viewer.add_volume(
+                image, multichannel=is_multichannel(image.shape)
+            )
+        self._last_visited_dir = os.path.dirname(filenames[0])
+        self.set_camera()
 
 
 def viewbox_key_event(event):
