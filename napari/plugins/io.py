from logging import getLogger
<<<<<<< HEAD
from typing import List, Optional, Sequence, Union

from ..layers import Layer
from ..types import LayerData
from ..utils.misc import abspath_or_url
=======
from typing import Optional, Sequence, Union, List

from pluggy.hooks import HookImpl

from ..types import LayerData
>>>>>>> 2177e791
from . import PluginError
from . import plugin_manager as napari_plugin_manager

logger = getLogger(__name__)


def read_data_with_plugins(
    path: Union[str, Sequence[str]], plugin_manager=napari_plugin_manager
) -> Optional[LayerData]:
    """Iterate reader hooks and return first non-None LayerData or None.

    This function returns as soon as the path has been read successfully,
    while catching any plugin exceptions, storing them for later retrievial,
    providing useful error messages, and relooping until either layer data is
    returned, or no valid readers are found.

    Exceptions will be caught and stored as PluginErrors
    (in plugins.exceptions.PLUGIN_ERRORS)

    Parameters
    ----------
    path : str
<<<<<<< HEAD
        The path (file, directory, url) to open.
=======
        The path (file, directory, url) to open
>>>>>>> 2177e791
    plugin_manager : plugins.PluginManager, optional
        Instance of a napari PluginManager.  by default the main napari
        plugin_manager will be used.

    Returns
    -------
    LayerData : list of tuples, or None
        LayerData that can be passed to :func:`Viewer._add_layer_from_data()
        <napari.components.add_layers_mixin.AddLayersMixin._add_layer_from_data>`.
        ``LayerData`` is a list tuples, where each tuple is one of
        ``(data,)``, ``(data, meta)``, or ``(data, meta, layer_type)`` .

        If no reader plugins are (or they all error), returns ``None``
    """
<<<<<<< HEAD
    skip_impls = []
    while True:
        (reader, implementation) = plugin_manager.hook.napari_get_reader(
            path=path, _return_impl=True, _skip_impls=skip_impls
=======
    hook_caller = plugin_manager.hook.napari_get_reader
    skip_impls: List[HookImpl] = []
    while True:
        result = hook_caller.call_with_result_obj(
            path=path, _skip_impls=skip_impls
>>>>>>> 2177e791
        )
        reader = result.result  # will raise exceptions if any occured
        if not reader:
            # we're all out of reader plugins
            return None
        try:
            return reader(path)  # try to read data
        except Exception as exc:
            # If the hook did return a reader, but the reader then failed
            # while trying to read the path, we store the traceback for later
            # retrieval, warn the user, and continue looking for readers
            # (skipping this one)
            hook_implementation = result.implementation
            plugin_name = hook_implementation.plugin_name
            plugin_module = hook_implementation.plugin.__name__
            msg = (
<<<<<<< HEAD
                f"Error in plugin '{implementation.plugin_name}', "
=======
                f"Error in plugin '{plugin_name}', "
>>>>>>> 2177e791
                f"hook 'napari_get_reader': {exc}"
            )
            # instantiating this PluginError stores it in
            # plugins.exceptions.PLUGIN_ERRORS, where it can be retrieved later
<<<<<<< HEAD
            err = PluginError(
                msg, implementation.plugin_name, implementation.plugin.__name__
            )
=======
            err = PluginError(msg, plugin_name, plugin_module)
>>>>>>> 2177e791
            err.__cause__ = exc  # like ``raise PluginError() from exc``

            skip_impls.append(hook_implementation)  # don't try this impl again
            if plugin_name != 'builtins':
                # If builtins doesn't work, they will get a "no reader" found
                # error anyway, so it looks a bit weird to show them that the
                # "builtin plugin" didn't work.
                logger.error(err.format_with_contact_info())


def write_layers_with_plugins(
    path: str,
    layers: Union[List[Layer], Layer],
    plugin_name: Optional[str] = None,
    plugin_manager=napari_plugin_manager,
):
    """Write list of layers of individual layer to a path using writer plugins.

    If ``plugin_name`` is not provided and only one layer is passed, then we
    just directly call ``plugin_manager.hook.napari_write_<layer>()`` which
    will loop through implementations and stop when the first one returns a
    non-None result. The order in which implementations are called can be
    changed with the hook ``bring_to_front`` method, for instance:
    ``plugin_manager.hook.napari_write_points.bring_to_front``

    If ``plugin_name`` is not provided and multiple layers are passed, then
    we call ``plugin_manager.hook.napari_get_writer()`` which loops through
    plugins to find the first one that knows how to handle the combination of
    layers and is able to write the file. If no plugins offer
    ``napari_get_writer`` for that combination of layers then the builtin
    ``napari_get_writer`` implementation will create a folder and call
    ``napari_write_<layer>`` for each layer using the ``layer.name`` variable
    to modify the path such that the layers are written to unique files in the
    folder.

    If ``plugin_name`` is provided and a single layer is passed, then
    we call the ``napari_write_<layer_type>`` for that plugin, and if it
    fails we error.

    If a ``plugin_name`` is provided and multiple layers are passed, then
    we call we call ``napari_get_writer`` for that plugin, and if it
    doesn’t return a WriterFunction we error, otherwise we call it and if
    that fails if it we error.

    Parameters
    ----------
    path : str
        A filepath, directory, or URL to open.
    layers : List[layers.Layer]
        List of layers to be saved. If only a single layer is passed then
        we use the hook specification corresponding to its layer type,
        ``napari_write_<layer_type>``. If multiple layers are passed then we
        use the ``napari_get_writer`` hook specification.
    plugin_name : str, optional
        Name of the plugin to use for saving. If None then all plugins
        corresponding to appropriate hook specification will be looped
        through to find the first one that can save the data.
    plugin_manager : plugins.PluginManager, optional
        Instance of a napari PluginManager.  by default the main napari
        plugin_manager will be used.

    Returns
    -------
    bool
        Return True if data is successfully written.
    """
    if isinstance(layers, list):
        if len(layers) > 1:
            return _write_multiple_layers_with_plugins(
                path, layers, plugin_name, plugin_manager
            )
        elif len(layers) == 1:
            layers = layers[0]
    if isinstance(layers, Layer):
        return _write_single_layer_with_plugins(
            path, layers, plugin_name, plugin_manager
        )
    return False


def _write_multiple_layers_with_plugins(
    path: str,
    layers: List[Layer],
    plugin_name: Optional[str] = None,
    plugin_manager=napari_plugin_manager,
):
    """Write data from multiple layers data with a plugin.

    If a ``plugin_name`` is not provided we loops through plugins to find the
    first one that knows how to handle the combination of layers and is able to
    write the file. If no plugins offer ``napari_get_writer`` for that
    combination of layers then the default ``napari_get_writer`` will create a
    folder and call ``napari_write_<layer>`` for each layer using the
    ``layer.name`` variable to modify the path such that the layers are written
    to unique files in the folder.

    If a ``plugin_name`` is provided, then we call we call
    ``napari_get_writer`` for that plugin, and if it doesn’t return a
    WriterFunction we error, otherwise we call it and if that fails if it we
    error.

    Exceptions will be caught and stored as PluginErrors
    (in plugins.exceptions.PLUGIN_ERRORS)

    Parameters
    ----------
    path : str
        The path (file, directory, url) to write.
    layers : List of napari.layers.Layer
        List of napari layers to write.
    plugin_manager : plugins.PluginManager, optional
        Instance of a napari PluginManager.  by default the main napari
        plugin_manager will be used.
    """
    layer_data = [layer.as_layer_data_tuple() for layer in layers]
    layer_types = [ld[2] for ld in layer_data]

    hook_caller = plugin_manager.hook.napari_get_writer
    if plugin_name:
        # if plugin has been specified we just directly call napari_get_writer
        # with that plugin_name.
        implementation = hook_caller.get_plugin_implementation(plugin_name)
        writer_function = hook_caller(
            _plugin=plugin_name, path=path, layer_types=layer_types
        )
    else:
        (writer_function, implementation) = hook_caller(
            path=path, layer_types=layer_types, _return_impl=True
        )

    if not callable(writer_function):
        if plugin_name:
            msg = f'Requested plugin "{plugin_name}" is not capable'
        else:
            msg = 'Unable to find plugin capable'
        msg += f' of writing this combination of layer types: {layer_types}'
        raise ValueError(msg)

    try:
        return writer_function(abspath_or_url(path), layer_data)
    except Exception as exc:
        raise PluginError(
            (
                f"Error in plugin '{implementation.plugin_name}', "
                f"hook 'napari_get_writer': {exc}"
            ),
            implementation.plugin_name,
            implementation.plugin.__name__,
        ) from exc


def _write_single_layer_with_plugins(
    path: str,
    layer: Layer,
    plugin_name: Optional[str] = None,
    plugin_manager=napari_plugin_manager,
):
    """Write single layer data with a plugin.

    If ``plugin_name`` is not provided then we just directly call
    ``plugin_manager.hook.napari_write_<layer>()`` which will loop through
    implementations and stop when the first one returns a non-None result. The
    order in which implementations are called can be changed with the
    implementation sorter/disabler.

    If ``plugin_name`` is provided, then we call the
    ``napari_write_<layer_type>`` for that plugin, and if it fails we error.

    Exceptions will be caught and stored as PluginErrors
    (in plugins.exceptions.PLUGIN_ERRORS)

    Parameters
    ----------
    path : str
        The path (file, directory, url) to write.
    layer : napari.layers.Layer
        Layer to be written out.
    plugin_name : str, optional
        Name of the plugin to write data with. If None then all plugins
        corresponding to appropriate hook specification will be looped
        through to find the first one that can write the data.
    plugin_manager : plugins.PluginManager, optional
        Instance of a napari PluginManager.  by default the main napari
        plugin_manager will be used.
    """
    hook_specification = getattr(
        plugin_manager.hook, f'napari_write_{layer._type_string}'
    )

    # Call the hook_specification
    return hook_specification(
        _plugin=plugin_name,
        path=abspath_or_url(path),
        data=layer.data,
        meta=layer._get_state(),
    )<|MERGE_RESOLUTION|>--- conflicted
+++ resolved
@@ -1,17 +1,11 @@
 from logging import getLogger
-<<<<<<< HEAD
 from typing import List, Optional, Sequence, Union
+
+from pluggy.hooks import HookImpl
 
 from ..layers import Layer
 from ..types import LayerData
 from ..utils.misc import abspath_or_url
-=======
-from typing import Optional, Sequence, Union, List
-
-from pluggy.hooks import HookImpl
-
-from ..types import LayerData
->>>>>>> 2177e791
 from . import PluginError
 from . import plugin_manager as napari_plugin_manager
 
@@ -34,11 +28,7 @@
     Parameters
     ----------
     path : str
-<<<<<<< HEAD
-        The path (file, directory, url) to open.
-=======
         The path (file, directory, url) to open
->>>>>>> 2177e791
     plugin_manager : plugins.PluginManager, optional
         Instance of a napari PluginManager.  by default the main napari
         plugin_manager will be used.
@@ -53,18 +43,11 @@
 
         If no reader plugins are (or they all error), returns ``None``
     """
-<<<<<<< HEAD
-    skip_impls = []
-    while True:
-        (reader, implementation) = plugin_manager.hook.napari_get_reader(
-            path=path, _return_impl=True, _skip_impls=skip_impls
-=======
     hook_caller = plugin_manager.hook.napari_get_reader
     skip_impls: List[HookImpl] = []
     while True:
         result = hook_caller.call_with_result_obj(
             path=path, _skip_impls=skip_impls
->>>>>>> 2177e791
         )
         reader = result.result  # will raise exceptions if any occured
         if not reader:
@@ -81,22 +64,12 @@
             plugin_name = hook_implementation.plugin_name
             plugin_module = hook_implementation.plugin.__name__
             msg = (
-<<<<<<< HEAD
-                f"Error in plugin '{implementation.plugin_name}', "
-=======
                 f"Error in plugin '{plugin_name}', "
->>>>>>> 2177e791
                 f"hook 'napari_get_reader': {exc}"
             )
             # instantiating this PluginError stores it in
             # plugins.exceptions.PLUGIN_ERRORS, where it can be retrieved later
-<<<<<<< HEAD
-            err = PluginError(
-                msg, implementation.plugin_name, implementation.plugin.__name__
-            )
-=======
             err = PluginError(msg, plugin_name, plugin_module)
->>>>>>> 2177e791
             err.__cause__ = exc  # like ``raise PluginError() from exc``
 
             skip_impls.append(hook_implementation)  # don't try this impl again
