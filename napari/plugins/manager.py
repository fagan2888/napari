import importlib
import os
import pkgutil
import sys
from logging import getLogger
<<<<<<< HEAD
=======
from types import ModuleType
>>>>>>> 2177e791
from typing import Dict, Generator, Optional, Tuple, Union

import pluggy

from . import _builtins, hook_specifications
from ._hook_callers import _HookCaller
from .exceptions import (
    PluginError,
    PluginImportError,
    PluginRegistrationError,
    fetch_module_metadata,
)

logger = getLogger(__name__)

if sys.version_info >= (3, 8):
    from importlib import metadata as importlib_metadata
else:
    import importlib_metadata


pluggy.manager._HookCaller = _HookCaller


class _HookRelay:
    """Hook holder object for storing _HookCaller instances.

    This object triggers (lazy) discovery of plugins as follows:  When a plugin
    hook is accessed (e.g. plugin_manager.hook.napari_get_reader), if
    ``self._needs_discovery`` is True, then it will trigger autodiscovery on
    the parent plugin_manager. Note that ``PluginManager.__init__`` sets
    ``self.hook._needs_discovery = True`` *after* hook_specifications and
    builtins have been discovered, but before external plugins are loaded.
    """

    def __init__(self, manager: 'PluginManager'):
        self._manager = manager
        self._needs_discovery = False

    def __getattribute__(self, name):
        """Trigger manager plugin discovery when accessing hook first time."""
        if name not in ('_needs_discovery', '_manager'):
            if self._needs_discovery:
                self._manager.discover()
        return object.__getattribute__(self, name)

    def items(self):
        """Iterate through hookcallers, removing private attributes."""
        return [
            (k, val) for k, val in vars(self).items() if not k.startswith("_")
        ]


class PluginManager(pluggy.PluginManager):
    PLUGIN_ENTRYPOINT = "napari.plugin"
    PLUGIN_PREFIX = "napari_"

    def __init__(
        self,
        project_name: str = "napari",
        autodiscover: Union[bool, str] = False,
    ):
        """pluggy.PluginManager subclass with napari-specific functionality

        In addition to the pluggy functionality, this subclass adds
        autodiscovery using package naming convention.

        Parameters
        ----------
        project_name : str, optional
            Namespace for plugins managed by this manager. by default 'napari'.
        autodiscover : bool or str, optional
            Whether to autodiscover plugins by naming convention and setuptools
            entry_points.  If a string is provided, it is added to sys.path
            before importing, and removed at the end. Any other "truthy" value
            will simply search the current sys.path.  by default True
        """
        super().__init__(project_name)
        self.hook = _HookRelay(self)
        # a dict to store package metadata for each plugin, will be populated
        # during self._register_module
        # possible keys for this dict will be set by fetch_module_metadata()
        self._plugin_meta: Dict[str, Dict[str, str]] = dict()

        # project_name might not be napari if running tests
        if project_name == 'napari':
            # define hook specifications and validators
            self.add_hookspecs(hook_specifications)
            # register our own builtin plugins
            self.register(_builtins, name='builtins')

        self.hook._needs_discovery = True
        # discover external plugins
        if autodiscover:
            if isinstance(autodiscover, str):
                self.discover(autodiscover)
            else:
                self.discover()

    @property
    def hooks(self):
        """An alias for PluginManager.hook"""
        return self.hook

    def discover(self, path: Optional[str] = None) -> int:
        """Discover modules by both naming convention and entry_points

        1) Using naming convention:
            plugins installed in the environment that follow a naming
            convention (e.g. "napari_plugin"), can be discovered using
            `pkgutil`. This also enables easy discovery on pypi

        2) Using package metadata:
            plugins that declare a special key (self.PLUGIN_ENTRYPOINT) in
            their setup.py `entry_points`.  discovered using `pkg_resources`.

        https://packaging.python.org/guides/creating-and-discovering-plugins/

        Parameters
        ----------
        path : str, optional
            If a string is provided, it is added to sys.path before importing,
            and removed at the end. by default True

        Returns
        -------
        count : int
            The number of plugin modules successfully loaded.
        """
        if path is None:
            self.hook._needs_discovery = False

        # allow debugging escape hatch
        if os.environ.get("NAPARI_DISABLE_PLUGINS"):
            import warnings

            warnings.warn(
                'Plugin discovery disabled due to '
                'environmental variable "NAPARI_DISABLE_PLUGINS"'
            )
            return 0

        if path:
            sys.path.insert(0, path)

        count = 0
        for plugin_name, module_name, meta in iter_plugin_modules(
            prefix=self.PLUGIN_PREFIX, group=self.PLUGIN_ENTRYPOINT
        ):
            if self.get_plugin(plugin_name) or self.is_blocked(plugin_name):
                continue
            try:
                self._register_module(plugin_name, module_name, meta)
                count += 1
            except PluginError as exc:
                logger.error(exc.format_with_contact_info())
                self.unregister(name=plugin_name)
            except Exception as exc:
                logger.error(
                    f'Unexpected error loading plugin "{plugin_name}": {exc}'
                )
                self.unregister(name=plugin_name)

        if count:
            msg = f'loaded {count} plugins:\n  '
            msg += "\n  ".join([n for n, m in self.list_name_plugin()])
            logger.info(msg)

        if path:
            sys.path.remove(path)

        return count

    def _register_module(
        self, plugin_name: str, module_name: str, meta: Optional[dict] = None
    ):
        """Try to register `module_name` as a plugin named `plugin_name`.

        Parameters
        ----------
        plugin_name : str
            The name given to the plugin in the plugin manager.
        module_name : str
            The importable module name
        meta : dict, optional
            Metadata to be associated with ``plugin_name``.

        Raises
        ------
        PluginImportError
            If an error is raised when trying to import `module_name`
        PluginRegistrationError
            If an error is raised when trying to register the plugin (such as
            a PluginValidationError.)
        """
        if meta:
            meta.update({'plugin': plugin_name})
            self._plugin_meta[plugin_name] = meta
        try:
            mod = importlib.import_module(module_name)
        except Exception as exc:
            raise PluginImportError(plugin_name, module_name) from exc
        try:
            # prevent double registration (e.g. from entry_points)
            if self.is_registered(mod):
                return
            self.register(mod, name=plugin_name)
        except Exception as exc:
            raise PluginRegistrationError(plugin_name, module_name) from exc

    def register(self, plugin: ModuleType, name=None):
        """Register a plugin and return its canonical name or ``None``.

        Parameters
        ----------
        plugin : ModuleType
            The module to register
        name : str, optional
            Optional name for plugin, by default ``get_canonical_name(plugin)``

        Returns
        -------
        str or None
            canonical plugin name, or ``None`` if the name is blocked from
            registering.

        Raises
        ------
        ValueError
            if the plugin is already registered.
        """
        plugin_name = name or self.get_canonical_name(plugin)

        if (
            plugin_name in self._name2plugin
            or plugin in self._plugin2hookcallers
        ):
            if self._name2plugin.get(plugin_name, -1) is None:
                # blocked plugin, return None to indicate no registration
                return
            raise ValueError(
                "Plugin already registered: %s=%s\n%s"
                % (plugin_name, plugin, self._name2plugin)
            )

        # XXX if an error happens we should make sure no state has been
        # changed at point of return
        self._name2plugin[plugin_name] = plugin

        # register matching hook implementations of the plugin
        self._plugin2hookcallers[plugin] = hookcallers = []
        for name in dir(plugin):
            hookimpl_opts = self.parse_hookimpl_opts(plugin, name)
            if hookimpl_opts is not None:
                pluggy.hooks.normalize_hookimpl_opts(hookimpl_opts)
                method = getattr(plugin, name)
                hookimpl = pluggy.manager.HookImpl(
                    plugin, plugin_name, method, hookimpl_opts
                )
                name = hookimpl_opts.get("specname") or name
                hook = getattr(self.hook, name, None)
                if hook is None:
                    hook = _HookCaller(name, self._hookexec)
                    setattr(self.hook, name, hook)
                elif hook.has_spec():
                    self._verify_hook(hook, hookimpl)
                    hook._maybe_apply_history(hookimpl)
                hook._add_hookimpl(hookimpl)
                hookcallers.append(hook)
        return plugin_name


def entry_points_for(
    group: str,
) -> Generator[
    Tuple[importlib_metadata.Distribution, importlib_metadata.EntryPoint],
    None,
    None,
]:
    """Yield all entry_points matching "group", from any distribution.

    Distribution here refers more specifically to the information in the
    dist-info folder that usually accompanies an installed package.  If a
    package in the environment does *not* have a ``dist-info/entry_points.txt``
    file, then it will not be discovered by this function.

    Note: a single package may provide multiple entrypoints for a given group.

    Parameters
    ----------
    group : str
        The name of the entry point to search.

    Yields
    -------
    tuples
        (Distribution, EntryPoint) objects for each matching EntryPoint
        that matches the provided ``group`` string.

    Example
    -------
    >>> list(entry_points_for('napari.plugin'))
    [(<importlib.metadata.PathDistribution at 0x124f0fe80>,
      EntryPoint(name='napari-reg',value='napari_reg',group='napari.plugin')),
     (<importlib.metadata.PathDistribution at 0x1041485b0>,
      EntryPoint(name='myplug',value='another.module',group='napari.plugin'))]
    """
    for dist in importlib_metadata.distributions():
        for ep in dist.entry_points:
            if ep.group == group:
                yield dist, ep


def modules_starting_with(prefix: str) -> Generator[str, None, None]:
    """Yield all module names in sys.path that begin with `prefix`.

    Parameters
    ----------
    prefix : str
        The prefix to search

    Yields
    -------
    module_name : str
        Yields names of modules that start with prefix

    """
    for finder, name, ispkg in pkgutil.iter_modules():
        if name.startswith(prefix):
            yield name


def iter_plugin_modules(
    prefix: Optional[str] = None, group: Optional[str] = None
) -> Generator[Tuple[str, str, dict], None, None]:
    """Discover plugins using naming convention and/or entry points.

    This function makes sure that packages that *both* follow the naming
    convention (i.e. starting with `prefix`) *and* provide and an entry point
    `group` will only be yielded once.  Precedence is given to entry points:
    that is, if a package satisfies both critera, only the modules specifically
    listed in the entry points will be yielded.  These MAY or MAY NOT be the
    top level module in the package... whereas with naming convention, it is
    always the top level module that gets imported and registered with the
    plugin manager.

    The NAME of yielded plugins will be the name of the package provided in
    the package METADATA file when found.  This allows for the possibility that
    the plugin name and the module name are not the same: for instance...
    ("napari-plugin", "napari_plugin").

    Plugin packages may also provide multiple entry points, which will be
    registered as plugins of different names.  For instance, the following
    ``setup.py`` entry would register two plugins under the names
    ``myplugin.register`` and ``myplugin.segment``

    .. code-block:: python

        import sys

        setup(
            name="napari-plugin",
            entry_points={
                "napari.plugin": [
                    "myplugin.register = napari_plugin.registration",
                    "myplugin.segment = napari_plugin.segmentation"
                ],
            },
            packages=find_packages(),
        )


    Parameters
    ----------
    prefix : str, optional
        A prefix by which to search module names.  If None, discovery by naming
        convention is disabled., by default None
    group : str, optional
        An entry point group string to search.  If None, discovery by Entry
        Points is disabled, by default None

    Yields
    -------
    plugin_info : tuple
        (plugin_name, module_name, metadata)
    """
    seen_modules = set()
    if group and not os.environ.get("NAPARI_DISABLE_ENTRYPOINT_PLUGINS"):
        for dist, ep in entry_points_for(group):
            match = ep.pattern.match(ep.value)
            if match:
                module = match.group('module')
                seen_modules.add(module.split(".")[0])
                yield ep.name, module, fetch_module_metadata(dist)
    if prefix and not os.environ.get("NAPARI_DISABLE_NAMEPREFIX_PLUGINS"):
        for module in modules_starting_with(prefix):
            if module not in seen_modules:
                try:
                    name = importlib_metadata.metadata(module).get('Name')
                except Exception:
                    name = None
                yield name or module, module, fetch_module_metadata(module)<|MERGE_RESOLUTION|>--- conflicted
+++ resolved
@@ -3,10 +3,7 @@
 import pkgutil
 import sys
 from logging import getLogger
-<<<<<<< HEAD
-=======
 from types import ModuleType
->>>>>>> 2177e791
 from typing import Dict, Generator, Optional, Tuple, Union
 
 import pluggy
