repos:
-   repo: https://github.com/python/black
    rev: stable
    hooks:
    - id: black
      language_version: python3
      require_serial: true
<<<<<<< HEAD
      exclude: 'vendored|\_vispy'
=======
      exclude: 'vendored|_vispy'
>>>>>>> 244c818d
<|MERGE_RESOLUTION|>--- conflicted
+++ resolved
@@ -5,8 +5,4 @@
     - id: black
       language_version: python3
       require_serial: true
-<<<<<<< HEAD
-      exclude: 'vendored|\_vispy'
-=======
-      exclude: 'vendored|_vispy'
->>>>>>> 244c818d
+      exclude: 'vendored|_vispy'